from __future__ import division
from __future__ import print_function
from __future__ import absolute_import

import os, re, copy, itertools
import pandas as pd
import numpy as np
import torch
from torch.utils.data import Dataset

class MultiseqDataset(Dataset):
    """Multimodal dataset for (synchronous) time series and sequential data."""
    
    def __init__(self, modalities, dirs, regex, preprocess, rates,
                 base_rate=None, truncate=False, item_as_dict=False):
        """Loads valence ratings and features for each modality.

        modalities -- names of each input modality
        dirs -- list of directories containing input features
        regex -- regex patterns for the filenames of each modality
        preprocess -- data pre-processing functions for pandas dataframes
        rates -- sampling rates of each modality
        base_rate -- base_rate to subsample to
        truncate -- if true, truncate to modality with minimum length
        item_as_dict -- whether to return data as dictionary
        """
        # Store arguments
        self.modalities = modalities
        if type(rates) is not list:
            self.rates = [rates] * len(modalities)
        else:
            self.rates = rates
        self.base_rate = base_rate if base_rate != None else min(self.rates)
        self.item_as_dict = item_as_dict

        # Convert to modality-indexed dictionaries
        dirs = {m: d for m, d in zip(modalities, dirs)}
        if type(regex) is not list:
            regex = [regex] * len(self.modalities)
        regex = {m: r for m, r in zip(modalities, regex)}
        if preprocess is None:
            preprocess = lambda x : x
        if type(preprocess) is not list:
            preprocess = [preprocess] * len(self.modalities)
        preprocess = {m: p for m, p in zip(modalities, preprocess)}
        
        # Load filenames into lists and extract regex-captured sequence IDs
        paths = dict()
        seq_ids = dict()
        for m in modalities:
            paths[m] = []
            seq_ids[m] = []
            for fn in os.listdir(dirs[m]):
                match = re.match(regex[m], fn)
                if not match:
                    continue
                paths[m].append(os.path.join(dirs[m], fn))
                seq_ids[m].append(match.groups())
            # Sort by values of captured indices
            paths[m] = [p for _, p in sorted(zip(seq_ids[m], paths[m]))]
            seq_ids[m].sort()

        # Check that number and IDs of files/sequences are matched
        self.seq_ids = seq_ids[modalities[0]]
        for m in modalities:
            if len(paths[m]) != len(self.seq_ids):
                raise Exception("Number of files ({}) do not match.".\
                                format(len(paths[m])))
            if seq_ids[m] != self.seq_ids:
                raise Exception("Sequence IDs do not match.")

        # Compute ratio to base rate
        self.ratios = {m: int(r/self.base_rate) for m, r in
                       zip(self.modalities, self.rates)}
            
        # Load data from files
        self.data = {m: [] for m in modalities}
        self.orig = {m: [] for m in modalities}
        self.lengths = []
        for i in range(len(self.seq_ids)):
            seq_len = float('inf')
            # Load each input modality
            for m, data in self.data.iteritems():
                fp = paths[m][i]
                if re.match("^.*\.npy", fp):
                    # Load as numpy array
                    d = np.load(fp)
                elif re.match("^.*\.(csv|txt)", fp):
                    # Use pandas to read and pre-process CSV files
                    d = pd.read_csv(fp)
                    d = np.array(preprocess[m](d))
                elif re.match("^.*\.tsv", fp):
                    d = pd.read_csv(fp, sep='\t')
                    d = np.array(preprocess[m](d))
                # Flatten inputs
                if len(d.shape) > 2:
                    d = d.reshape(d.shape[0], -1)
                # Store original data before averaging
                self.orig[m].append(d)
                # Time average so that data is at base rate
                ratio = self.ratios[m]
                end = ratio * (len(d)//ratio)
                avg = np.mean(d[:end].reshape(-1, ratio, d.shape[1]), axis=1)
                if end < len(d):
                    remain = d[end:].mean(axis=0)[np.newaxis,:]
                    d = np.concatenate([avg, remain])
                else:
                    d = avg
                data.append(d)
                if len(d) < seq_len:
                    seq_len = len(d)
            # Truncate to minimum sequence length
            if truncate:
                for m in self.modalities:
                    self.data[m][-1] = self.data[m][-1][:seq_len]
            self.lengths.append(seq_len)
            
    def __len__(self):
        return len(self.seq_ids)

    def __getitem__(self, i):
        if self.item_as_dict:
            d = {m: self.data[m][i] for m in self.modalities}
            d['length'] = self.lengths[i]
            return d
        else:
            return tuple(self.data[m][i] for m in self.modalities)
        
    def normalize_(self):
        """Rescale all inputs to [-1, 1] range (in-place)."""
        # Find max and min for each dimension of each modality
        m_max = {m: np.stack([a.max(0) for a in self.data[m]]).max(0)
                  for m in self.modalities}
        m_min = {m: np.stack([a.min(0) for a in self.data[m]]).min(0)
                  for m in self.modalities}
        # Compute range per dim and add constant to ensure it is non-zero
        m_rng = {m: (m_max[m]-m_min[m]) for m in self.modalities}
        m_rng = {m: m_rng[m] * (m_rng[m] > 0) + 1e-10 * (m_rng[m] <= 0)
                  for m in self.modalities}
        # Actually rescale the data
        for m in self.modalities:
            self.data[m] = [(a-m_min[m]) / m_rng[m] * 2 - 1 for
                               a in self.data[m]]

    def normalize(self):
        """Rescale all inputs to [-1, 1] range (returns new dataset)."""
        dataset = copy.deepcopy(self)
        dataset.normalize_()
        return dataset
            
    def split_(self, n):
        """Splits each sequence into n chunks (in place)."""
        for m in self.modalities:
            self.data[m] = list(itertools.chain.from_iterable(
                [np.array_split(a, n, 0) for a in self.data[m]]))
        self.seq_ids = list(itertools.chain.from_iterable(
            [[i] * n for i in self.seq_ids]))
        self.lengths = [len(d) for d in self.data[self.modalities[0]]]

    def split(self, n):
        """Splits each sequence into n chunks (returns new dataset)."""
        dataset = copy.deepcopy(self)
        dataset.split_(n)
        return dataset
            
    @classmethod
    def merge(cls, set1, set2):
        """Merge two datasets."""
        if (set1.modalities != set2.modalities):
            raise Exception("Modalities need to match.")
        if (set1.base_rate != set2.base_rate):
            raise Exception("Base rates need to match.")
        merged = copy.deepcopy(set1)
        merged.orig.clear()
        merged.seq_ids += set2.seq_ids
        merged.rates = [merged.base_rate] * len(merged.modalities)
        merged.ratios = [1] * len(merged.modalities)
        for m in merged.modalities:
            merged.data[m] += copy.deepcopy(set2.data[m])
        return merged
        
def len_to_mask(lengths):
    """Converts list of sequence lengths to a mask tensor."""
    mask = torch.arange(max(lengths)).expand(len(lengths), max(lengths))
    mask = mask < torch.tensor(lengths).unsqueeze(1)
    return mask.unsqueeze(-1)

def pad_and_merge(sequences, max_len=None):
    """Pads and merges unequal length sequences into batch tensor."""
    dims = sequences[0].shape[1]
    lengths = [len(seq) for seq in sequences]
    if max_len is None:
        max_len = max(lengths)
    padded_seqs = torch.zeros(len(sequences), max_len, dims)
    for i, seq in enumerate(sequences):
        end = lengths[i]
        padded_seqs[i, :end, :] = torch.from_numpy(seq[:end,:])
    if len(sequences) == 1:
        padded_seqs = padded_seqs.float()
    return padded_seqs

def seq_collate(data):
    """Collates multimodal variable length sequences into padded batch."""
    padded = []
    n_modalities = len(data) #n_modalities = len(data[0])
    lengths = np.zeros(n_modalities, dtype=int)
    data.sort(key=lambda x: len(x[0]), reverse=True)
    data = zip(*data)
    for modality in data:
        m_lengths = [len(seq) for seq in modality]
        lengths = np.maximum(lengths, m_lengths)
    lengths = list(lengths)
    for modality in data:
        padded.append(pad_and_merge(modality, max(lengths)))
    mask = len_to_mask(lengths)
    return tuple(padded + [mask, lengths])

def seq_collate_dict(data):
    """Collate that accepts and returns dictionaries."""
    batch = {}
    modalities = [k for k in data[0].keys() if  k != 'length']
    data.sort(key=lambda d: d['length'], reverse=True)
    lengths = [d['length'] for d in data]
    for m in modalities:
        m_data = [d[m] for d in data]
        batch[m] = pad_and_merge(m_data, max(lengths))
    mask = len_to_mask(lengths)
    return batch, mask, lengths

def load_dataset(modalities, base_dir, subset,
                 base_rate=None, truncate=False, item_as_dict=False):
    """Helper function specifically for loading TAC-EA datasets."""
    dirs = {
        'acoustic': os.path.join(base_dir, 'features', subset, 'acoustic'),
        'linguistic': os.path.join(base_dir, 'features', subset, 'linguistic'),
        'emotient': os.path.join(base_dir, 'features', subset, 'emotient'),
<<<<<<< HEAD
        'ratings' : os.path.join(base_dir, 'ratings', subset, 'observer_avg')
=======
        #'ratings' : os.path.join(base_dir, 'ratings', subset, 'target')
        'ratings' : os.path.join(base_dir, 'ratings', subset, 'observer_averaged')
>>>>>>> e7699474
    }
    regex = {
        'acoustic': "ID(\d+)_vid(\d+)_.*\.csv",
        'linguistic': "ID(\d+)_vid(\d+)_.*\.tsv",
        'emotient': "ID(\d+)_vid(\d+)_.*\.txt",
<<<<<<< HEAD
=======
        #'ratings' : "target_(\d+)_(\d+)_.*\.csv"
>>>>>>> e7699474
        'ratings' : "results_(\d+)_(\d+)\.csv"
    }
    rates = {'acoustic': 2, 'linguistic': 0.2, 'emotient': 30, 'ratings': 2}
    preprocess = {
        'acoustic': lambda df : df.drop(columns=['frameIndex', ' frameTime']),
        'linguistic': lambda df : df.loc[:,'glove0':'glove299'],
        'emotient': lambda df : df.drop(columns=['Frametime']),
        'ratings' : lambda df : df.drop(columns=['time']) / 50 - 1
    }
    if 'ratings' not in modalities:
        modalities = modalities + ['ratings']
    return MultiseqDataset(modalities, [dirs[m] for m in modalities],
                           [regex[m] for m in modalities],
                           [preprocess[m] for m in modalities],
                           [rates[m] for m in modalities],
                           base_rate, truncate, item_as_dict)

if __name__ == "__main__":
    # Test code by loading dataset
    import argparse
    parser = argparse.ArgumentParser()
    parser.add_argument('--dir', type=str, default="../data",
                        help='data directory')
    parser.add_argument('--subset', type=str, default="Train",
                        help='whether to load Train/Valid/Test data')
    args = parser.parse_args()

    print("Loading data...")
    modalities = ['acoustic', 'linguistic', 'emotient', 'ratings']
    dataset = load_dataset(modalities, args.dir, args.subset)
    print("Testing batch collation...")
    data = seq_collate([dataset[i] for i in range(min(10, len(dataset)))])
    print("Batch shapes:")
    for d in data[:-2]:
        print(d.shape)
    print("Sequence lengths: ", data[-1])
    print("Checking through data for mismatched sequence lengths...")
    for i, data in enumerate(dataset):
        print("Subject, Video: ", dataset.seq_ids[i])
        acoustic, linguistic, emotient, ratings = data
        print(acoustic.shape, linguistic.shape, emotient.shape, ratings.shape)
        if not (len(acoustic) == len(ratings) and
                len(linguistic) == len(ratings) and 
                len(emotient) == len(ratings)):
            print("WARNING: Mismatched sequence lengths.")<|MERGE_RESOLUTION|>--- conflicted
+++ resolved
@@ -234,21 +234,12 @@
         'acoustic': os.path.join(base_dir, 'features', subset, 'acoustic'),
         'linguistic': os.path.join(base_dir, 'features', subset, 'linguistic'),
         'emotient': os.path.join(base_dir, 'features', subset, 'emotient'),
-<<<<<<< HEAD
         'ratings' : os.path.join(base_dir, 'ratings', subset, 'observer_avg')
-=======
-        #'ratings' : os.path.join(base_dir, 'ratings', subset, 'target')
-        'ratings' : os.path.join(base_dir, 'ratings', subset, 'observer_averaged')
->>>>>>> e7699474
     }
     regex = {
         'acoustic': "ID(\d+)_vid(\d+)_.*\.csv",
         'linguistic': "ID(\d+)_vid(\d+)_.*\.tsv",
         'emotient': "ID(\d+)_vid(\d+)_.*\.txt",
-<<<<<<< HEAD
-=======
-        #'ratings' : "target_(\d+)_(\d+)_.*\.csv"
->>>>>>> e7699474
         'ratings' : "results_(\d+)_(\d+)\.csv"
     }
     rates = {'acoustic': 2, 'linguistic': 0.2, 'emotient': 30, 'ratings': 2}
